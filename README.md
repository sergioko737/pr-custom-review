--- conflicted
+++ resolved
@@ -294,23 +294,6 @@
 
 ### Deployment
 
-<<<<<<< HEAD
-1. Create a token with `workflow`, `read:org`, `user` scopes.
-
-    ![Token scopes](./img/token-scopes.png)
-
-      - `read:org` is needed in order to see the teams and request reviews from them
-      - `workflow` is needed for the action to track the job's status
-
-    And save it into the repo or orga Action secrets.
-
-    Use this token in `with: token:` of the Action definition.
-
-2. One should [add the config](https://github.com/paritytech/substrate/pull/10968) to the repository, without it in `master` the Action will not work.
-3. [Add](https://github.com/paritytech/substrate/pull/10951/files) the Action definition.
-4. Add the team that reviews these config files, default review team and those who review 🔒. Don't forget to protect the latter with a comment line and a 🔒 .there.
-5. PR Custom Review should request a review from aforementioned groups.
-=======
 1. Create a token with `workflow`, `read:org` (needed to access organization teams information)  scopes.
     <details>
       <summary>Screenshot</summary>
@@ -328,7 +311,6 @@
 5. That's it. PR Custom Review GitHub Action will start to evaluate PR's according to built-in and specified in the
 [Action configuration](#action-configuration) file rules. Will request reviews from respective users/teams and will monitor whether
 the required number of approvals has been reached.
->>>>>>> fd7fa741
 
 ### Testing
 
